"""mirgecom driver for the Y0 demonstration.

Note: this example requires a *scaled* version of the Y0
grid. A working grid example is located here:
github.com:/illinois-ceesd/data@y0scaled
"""

__copyright__ = """
Copyright (C) 2020 University of Illinois Board of Trustees
"""

__license__ = """
Permission is hereby granted, free of charge, to any person obtaining a copy
of this software and associated documentation files (the "Software"), to deal
in the Software without restriction, including without limitation the rights
to use, copy, modify, merge, publish, distribute, sublicense, and/or sell
copies of the Software, and to permit persons to whom the Software is
furnished to do so, subject to the following conditions:

The above copyright notice and this permission notice shall be included in
all copies or substantial portions of the Software.

THE SOFTWARE IS PROVIDED "AS IS", WITHOUT WARRANTY OF ANY KIND, EXPRESS OR
IMPLIED, INCLUDING BUT NOT LIMITED TO THE WARRANTIES OF MERCHANTABILITY,
FITNESS FOR A PARTICULAR PURPOSE AND NONINFRINGEMENT. IN NO EVENT SHALL THE
AUTHORS OR COPYRIGHT HOLDERS BE LIABLE FOR ANY CLAIM, DAMAGES OR OTHER
LIABILITY, WHETHER IN AN ACTION OF CONTRACT, TORT OR OTHERWISE, ARISING FROM,
OUT OF OR IN CONNECTION WITH THE SOFTWARE OR THE USE OR OTHER DEALINGS IN
THE SOFTWARE.
"""
import logging
import numpy as np
import pyopencl as cl
import numpy.linalg as la  # noqa
import pyopencl.array as cla  # noqa
from functools import partial
import math
import os
import yaml

from pytools.obj_array import ( 
    obj_array_vectorize, make_obj_array
)
#import pickle

from grudge.dof_desc import DTAG_BOUNDARY
from meshmode.array_context import (
    PyOpenCLArrayContext,
    PytatoPyOpenCLArrayContext
)
from meshmode.dof_array import thaw, flatten, unflatten
from meshmode.mesh import BTAG_ALL, BTAG_NONE  # noqa
from grudge.eager import EagerDGDiscretization
from grudge.shortcuts import make_visualizer
from grudge.op import nodal_max, nodal_min

from mirgecom.profiling import PyOpenCLProfilingArrayContext

from mirgecom.navierstokes import ns_operator
from mirgecom.fluid import (
    split_conserved,
    join_conserved,
    make_conserved
)

#from mirgecom.inviscid import get_inviscid_cfl
from mirgecom.simutil import (
    generate_and_distribute_mesh,
    get_sim_timestep,
    check_naninf_local,
    check_range_local,
    check_step,
    generate_and_distribute_mesh,
    write_visfile 
)
<<<<<<< HEAD
from mirgecom.restart import write_restart_file
=======

>>>>>>> 3303d37a

from mirgecom.io import make_init_message
from mirgecom.mpi import mpi_entry_point
import pyopencl.tools as cl_tools
# from mirgecom.checkstate import compare_states
from mirgecom.integrators import (
    rk4_step, 
    lsrk54_step, 
    lsrk144_step, 
    euler_step
)
from mirgecom.steppers import advance_state
from mirgecom.boundary import (
    PrescribedInviscidBoundary,
    IsothermalNoSlipBoundary
)
from mirgecom.initializers import (
    PlanarDiscontinuity,
    Uniform
)
from mirgecom.eos import IdealSingleGas
from mirgecom.transport import SimpleTransport

<<<<<<< HEAD
from logpyle import IntervalTimer, LogQuantity, set_dt
=======
from logpyle import IntervalTimer, set_dt
>>>>>>> 3303d37a

from mirgecom.euler import extract_vars_for_logging, units_for_logging
from mirgecom.logging_quantities import (initialize_logmgr,
    logmgr_add_many_discretization_quantities, logmgr_add_cl_device_info,
    logmgr_set_time, LogUserQuantity, set_sim_state)
logger = logging.getLogger(__name__)


<<<<<<< HEAD
=======
class MyRuntimeError(RuntimeError):
    """Simple exception to kill the simulation."""

    pass


>>>>>>> 3303d37a
@mpi_entry_point
def main(ctx_factory=cl.create_some_context, casename = "plate", user_input_file = None, restart_file=None,use_profiling=False, use_logmgr=False, use_lazy_eval=False):

    from mpi4py import MPI
    comm = MPI.COMM_WORLD
    rank = comm.Get_rank()
    nparts = comm.Get_size()

<<<<<<< HEAD
    if restart_name is None:
        restart_name=casename
=======
>>>>>>> 3303d37a

    logmgr = initialize_logmgr(use_logmgr, filename=(f"{casename}.sqlite"),
        mode="wo", mpi_comm=comm)

    cl_ctx = ctx_factory()
    if use_profiling:
        if use_lazy_eval:
            raise RuntimeError("Cannot run lazy with profiling.")
        queue = cl.CommandQueue(cl_ctx,
            properties=cl.command_queue_properties.PROFILING_ENABLE)
        actx = PyOpenCLProfilingArrayContext(queue,
            allocator=cl_tools.MemoryPool(cl_tools.ImmediateAllocator(queue)),
            logmgr=logmgr)
    else:
        queue = cl.CommandQueue(cl_ctx)
        if use_lazy_eval:
<<<<<<< HEAD
=======
            from meshmode.array_context import PytatoPyOpenCLArrayContext
>>>>>>> 3303d37a
            actx = PytatoPyOpenCLArrayContext(queue)
        else:
            actx = PyOpenCLArrayContext(queue,
                allocator=cl_tools.MemoryPool(cl_tools.ImmediateAllocator(queue)))

    left_boundary_loc = -0.3
    right_boundary_loc = 2.0
    x0 = 0. # the tip of the plate
    bottom_boundary_loc = 0.0
    top_boundary_loc = 1.0
    mid_boundary_loc = 0.05  # a point above where the bl ends on the exit plane


    def get_mesh():
        """Generate or import a grid using `gmsh`.

        Input required:
            data/flat_plate.msh   (read existing mesh)

        """
        from meshmode.mesh.io import (
            generate_gmsh,
            ScriptSource
        )

        # for 2D, the line segments/surfaces need to be specified clockwise to
        # get the correct facing (right-handed) surface normals
        my_string = (f"""
                size_plate=0.001;
                size_bottom=0.02;
                size_mid=0.01;
                size=0.2;
                Point(1) = {{ {left_boundary_loc},  {bottom_boundary_loc}, 0, size_bottom}};
                Point(2) = {{ {x0},                 {bottom_boundary_loc}, 0, size_plate}};
                Point(3) = {{ {right_boundary_loc}, {bottom_boundary_loc},  0, size_plate}};
                Point(4) = {{ {right_boundary_loc}, {mid_boundary_loc},  0, size_mid}};
                Point(5) = {{ {right_boundary_loc}, {top_boundary_loc},    0, size}};
                Point(6) = {{ {left_boundary_loc},  {top_boundary_loc},    0, size}};
                Line(1) = {{1, 2}};
                Line(2) = {{2, 3}};
                Line(3) = {{3, 4}};
                Line(4) = {{4, 5}};
                Line(5) = {{5, 6}};
                Line(6) = {{6, 1}};
                Line Loop(1) = {{-6, -5, -4, -3, -2, -1}};
                Plane Surface(1) = {{1}};
                Physical Surface('domain') = {{1}};
                Physical Curve('Inflow') = {{6}};
                Physical Curve('Outflow') = {{3, 4}};
                Physical Curve('Plate') = {{2}};
                Physical Curve('PlateUpstream') = {{1}};
                Physical Curve('Farfield') = {{5}};
        """)
    
    
       #Line Loop(1) = {{-4, -3, -2, -1}};
        #Line Loop(1) = {{1, 2, 3, 4}};
        #Mesh.MeshSizeFromPoints = 1.0;
        #Mesh.MeshSizeExtendFromBoundary = 1;
        #Mesh.MeshSizeFactor=0.01;
        print(my_string)
        generate_mesh = partial(generate_gmsh, ScriptSource(my_string, "geo"), force_ambient_dim=2, dimensions=2, target_unit="M")
           
        return generate_mesh

   # print(f"restart_step {restart_step}")
    #if restart_step is None:
     #   local_mesh, global_nelements = generate_and_distribute_mesh(comm, get_mesh())
      #  local_nelements = local_mesh.nelements

    #else:  # Restart
     #   print(f"restarting from {restart_step}")
      #  with open(snapshot_pattern.format(casename=casename, step=restart_step, rank=rank), "rb") as f:
       #     restart_data = pickle.load(f)

<<<<<<< HEAD
        local_mesh = restart_data["local_mesh"]
        local_nelements = local_mesh.nelements
        global_nelements = restart_data["global_nelements"]
        current_step = restart_data["step"]
        current_t = restart_data["t"]
        restart_order = int(restart_data["order"])
=======
        #local_mesh = restart_data["local_mesh"]
        #local_nelements = local_mesh.nelements
        #global_nelements = restart_data["global_nelements"]
>>>>>>> 3303d37a

        #assert comm.Get_size() == restart_data["num_parts"]


    #nviz = 500
    #nrestart = 500
    nviz = 250
    nhealth = 250
    nstatus = 1
    nrestart = 1000
    #current_dt = 2.5e-8 # stable with euler
    current_dt = 1.0e-7 # stable with rk4
    #current_dt = 4e-7 # stable with lrsrk144
    t_final = 1.e-2
    #t_final = 3.e-8
    integrator = "rk4"
    order = 1

    if user_input_file:
        if rank ==0:
            with open(user_input_file) as f:
                input_data = yaml.load(f, Loader=yaml.FullLoader)
        else:
            input_data=None
        input_data = comm.bcast(input_data, root=0)
            #print(input_data)
        try:
            nviz = int(input_data["nviz"])
        except KeyError:
            pass
        try:
            nrestart = int(input_data["nrestart"])
        except KeyError:
            pass
        try:
            nstatus = int(input_data["nstatus"])
        except KeyError:
            pass
        try:
            nhealth = int(input_data["nhealth"])
        except KeyError:
            pass
        try:
            current_dt = float(input_data["current_dt"])
        except KeyError:
            pass
        try:
            t_final = float(input_data["t_final"])
        except KeyError:
            pass
        try:
            order = int(input_data["order"])
        except KeyError:
            pass
        try:
            integrator = input_data["integrator"]
        except KeyError:
            pass

    # param sanity check
    allowed_integrators = ["rk4", "euler", "lsrk54", "lsrk144"]
    if(integrator not in allowed_integrators):
        error_message = "Invalid time integrator: {}".format(integrator)
        raise RuntimeError(error_message)

    if(rank == 0):
        print(f'#### Simluation control data: ####')
        print(f'\tnviz = {nviz}')
        print(f'\tnrestart = {nrestart}')
        print(f'\tnstatus = {nstatus}')
        print(f'\tcurrent_dt = {current_dt}')
        print(f'\tt_final = {t_final}')
        print(f"\torder = {order}")
        print(f"\tTime integration {integrator}")
        print("#### Simluation control data: ####")

    restart_path='restart_data/'
    viz_path='viz_data/'

    dim = 2
    #t_final = 0.001
    current_cfl = 1.0
    current_t = 0
    constant_cfl = False
    rank = 0
    checkpoint_t = current_t
    current_step = 0

    vel_inflow = np.zeros(shape=(dim,))

    # working gas: air #
    #   gamma = 1.289
    #   MW=28.97  g/mol
    #   cp = 37.135 J/mol-K,
    #   rho= 1.225 kg/m^3 @298K
    gamma = 1.4
    MW = 28.97
    R = 8314.59/MW

    # background
    # initial conditions
    vel = np.zeros(shape=(dim,))
    #kappa = 0.306  # Pr = mu*rho/
    alpha = 0.75
    kappa = 0.  # no heat conduction
    mu = 1.8e-5
    transport_model = SimpleTransport(viscosity=mu, thermal_conductivity=kappa)
    eos = IdealSingleGas(gamma=gamma, gas_const=R, transport_model=transport_model)
     
    # inflow 
    # 
    # define a pressure gradient across the domain to induce the desired velocity
    #
    Re = 500
    plate_length = 1.0   
    density = 1.2
    #velocity = Re*mu/density/plate_length
    #vel_inflow[0] = velocity
    #domain_length = right_boundary_loc - left_boundary_loc
    # stagnation pressure 1.5e Pa
    #delta_p = velocity*domain_length
    pres_outflow = 101325
    #pres_inflow = 101325*1.02828
    #delta_p = pres_inflow-pres_outflow
    #temp_inflow = pres_inflow/density/R
    #temp_outflow = pres_outflow/density/R

    #def pressure_gradient(nodes, eos, q=None, **kwargs):
        #dim = len(nodes)
        #xmin = left_boundary_loc
        #xmax = right_boundary_loc
        #xlen = xmax - xmin
     #
        #p_x = pres_inflow - delta_p*(nodes[0] - xmin)/xlen
        #ke = 0
        #mass = nodes[0] + density - nodes[0]
        #momentum = make_obj_array([0*mass for i in range(dim)])
        #if q is not None:
            #cv = split_conserved(dim, q)
            #mass = cv.mass
            #momentum = cv.momentum
            #ke = .5*np.dot(cv.momentum, cv.momentum)/cv.mass
        #energy_bc = p_x / (eos.gamma() - 1) + ke
        #return join_conserved(dim, mass=mass, energy=energy_bc,
                              #momentum=momentum)
#
    def pressure_outlet(nodes, cv,  normal, **kwargs):
        dim = len(nodes)
     
        p_x = pres_outflow
        ke = 0
        mass = nodes[0] + density - nodes[0]
        momentum = make_obj_array([0*mass for i in range(dim)])
        if cv is not None:
           # cv = split_conserved(dim, q)
            mass = cv.mass
            momentum = cv.momentum
            ke = .5*np.dot(cv.momentum, cv.momentum)/cv.mass
        energy_bc = p_x / (eos.gamma() - 1) + ke
        return make_conserved(dim, mass=mass, energy=energy_bc,
                              momentum=momentum)

    def symmetry(nodes, cv, normal, **kwargs):

        if cv is not None:
            mass = cv.mass
            momentum = cv.momentum
            momentum[1] = -1.0 * momentum[1]
            ke = .5*np.dot(cv.momentum, cv.momentum)/cv.mass
            energy = cv.energy
        return make_conserved(dim, mass=mass, energy=energy,
                              momentum=momentum)

    def free(nodes, cv, normal, **kwargs): 
        return cv

    class IsentropicInflow:

        def __init__(self, *, dim=1, direc=0, T0=298, P0=1e5, mach= 0.01, p_fun = None):

            self._P0 = P0
            self._T0 = T0
            self._dim = dim
            self._direc = direc
            self._mach = mach
            #if p_fun is not None:
            self._p_fun = p_fun
    
        def __call__(self, x_vec, *, t=0, eos, **kwargs):
    
    
            if self._p_fun is not None:
                P0 = self._p_fun(t)
            else:
                P0 = self._P0
            T0 = self._T0

            gamma = eos.gamma()
            gas_const = eos.gas_const()
            pressure = getIsentropicPressure(mach=self._mach, P0=P0, gamma=gamma)
            temperature = getIsentropicTemperature(mach=self._mach, T0=T0, gamma=gamma)
            rho = pressure/temperature/gas_const

            velocity = np.zeros(shape=(self._dim,)) 
            velocity[self._direc] = self._mach*math.sqrt(gamma*pressure/rho)
    
            mass = 0.0*x_vec[0] + rho
            mom = velocity*mass
            energy = (pressure/(gamma - 1.0)) + np.dot(mom, mom)/(2.0*mass)
            return make_conserved(dim=self._dim, mass=mass, momentum=mom, energy=energy)

    def getIsentropicPressure(mach, P0, gamma):
        pressure=(1.+(gamma-1.)*0.5*math.pow(mach,2))
        pressure=P0*math.pow(pressure,(-gamma/(gamma-1.)))
        return pressure

  
    def getIsentropicTemperature(mach, T0, gamma):
      temperature=(1.+(gamma-1.)*0.5*math.pow(mach,2))
      temperature=T0*math.pow(temperature,-1.0)
      return temperature

    inlet_mach = 0.2
    pres_inflow = getIsentropicPressure(mach=inlet_mach, P0=1e5, gamma=gamma)
    temp_inflow = getIsentropicTemperature(mach=inlet_mach, T0=300, gamma=gamma)
    rho_inflow = pres_inflow/temp_inflow/R
    velocity = inlet_mach*math.sqrt(gamma*pres_inflow/rho_inflow)
    vel_inflow[0] = velocity

    if(rank == 0):
        print(f'inlet Mach number {inlet_mach}')
        print(f'inlet velocity {velocity}')
        print(f'inlet temperature {temp_inflow}')
        print(f'inlet pressure {pres_inflow}')
        print(f'inlet density {rho_inflow}')

    inflow_init = IsentropicInflow(dim=dim, T0=300, P0=101325, mach=inlet_mach)

    #bulk_init = PlanarDiscontinuity(dim=dim, disc_location=-0.1, sigma=0.005,
                              #temperature_left=temp_inflow, temperature_right=temp_outflow,
                              #pressure_left=pres_inflow, pressure_right=pres_outflow,
                              #velocity_left=vel_inflow, velocity_right=vel_outflow)
    #bulk_init = pressure_gradient(nodes, eos)

    bulk_init = Uniform(dim=dim, rho=rho_inflow, p=pres_inflow, velocity=vel_inflow)
    outflow_init = pressure_outlet

    inflow = PrescribedInviscidBoundary(fluid_solution_func=inflow_init)
    outflow = PrescribedInviscidBoundary(fluid_solution_func=outflow_init)
    bottom_symmetry = PrescribedInviscidBoundary(fluid_solution_func=symmetry)
    top_free = PrescribedInviscidBoundary(fluid_solution_func = free)
    plate = IsothermalNoSlipBoundary()

    boundaries = {DTAG_BOUNDARY("Inflow"): inflow,
                  DTAG_BOUNDARY("Outflow"): outflow,
                  DTAG_BOUNDARY("Farfield"): top_free,
                  DTAG_BOUNDARY("PlateUpstream"): bottom_symmetry,
                  DTAG_BOUNDARY("Plate"): plate}

    viz_path = "viz_data/"
    restart_path = "restart_data/"
    snapshot_pattern = restart_path+"/{cname}-{step:06d}-{rank:04d}.pkl"
    vizname = viz_path + casename
   
    restart_step = None
    if restart_file is None:
        local_mesh, global_nelements = generate_and_distribute_mesh(
            comm,
            get_mesh()
        )
        local_nelements = local_mesh.nelements

    else:  # Restart
        from mirgecom.restart import read_restart_data
        restart_data = read_restart_data(actx, restart_file)
        restart_step = restart_data["step"]
        local_mesh = restart_data["local_mesh"]
        local_nelements = local_mesh.nelements
        global_nelements = restart_data["global_nelements"]
        restart_order = int(restart_data["order"])

        assert comm.Get_size() == restart_data["num_parts"]

    if rank == 0:
        logging.info("Making discretization")
    discr = EagerDGDiscretization(
        actx, local_mesh, order=order, mpi_communicator=comm
    )
    nodes = thaw(actx, discr.nodes())

    if restart_file is None: 
        if rank == 0:
            logging.info("Initializing soln.")
        # for Discontinuity initial conditions
        #current_state = bulk_init
        current_state = bulk_init(x_vec=nodes, eos=eos, t=0.0)
    else:
        current_t = restart_data["t"]
        current_step = restart_step
        current_state = restart_data["state"]

    timestepper = rk4_step
    #timestepper = euler_step


    vis_timer = None
    log_cfl = LogUserQuantity(name="cfl", value=current_cfl)

    if logmgr:
        logmgr_add_cl_device_info(logmgr, queue)
        logmgr_add_many_discretization_quantities(logmgr, discr, dim,
            extract_vars_for_logging, units_for_logging)
        logmgr_set_time(logmgr, current_step, current_t)
        #logmgr_add_package_versions(logmgr)
       
        logmgr.add_quantity(log_cfl, interval = nstatus)

        logmgr.add_watches([
            ("step.max", "step = {value}, "),
            ("t_sim.max", "sim time: {value:1.6e} s, "),
            ("cfl.max", "cfl = {value:1.4f}\n"),
            ("min_pressure", "------- P (min, max) (Pa) = ({value:1.9e}, "),
            ("max_pressure", "{value:1.9e})\n"),
            ("min_temperature", "------- T (min, max) (K)  = ({value:7g}, "),
            ("max_temperature", "{value:7g})\n"),
            ("t_step.max", "------- step walltime: {value:6g} s, "),
            ("t_log.max", "log walltime: {value:6g} s")
        ])

        try:
            logmgr.add_watches(["memory_usage.max"])
        except KeyError:
            pass

        if use_profiling:
            logmgr.add_watches(["pyopencl_array_time.max"])

        vis_timer = IntervalTimer("t_vis", "Time spent visualizing")
        logmgr.add_quantity(vis_timer)

<<<<<<< HEAD
    visualizer = make_visualizer(discr, order)
=======
    visualizer = make_visualizer(discr)
>>>>>>> 3303d37a
    initname = "plate"
    eosname = eos.__class__.__name__
    init_message = make_init_message(dim=dim, order=order,
                                     nelements=local_nelements,
                                     global_nelements=global_nelements,
                                     dt=current_dt, t_final=t_final,
                                     nstatus=nstatus, nviz=nviz,
                                     cfl=current_cfl,
                                     constant_cfl=constant_cfl,
                                     initname=initname,
                                     eosname=eosname, casename=casename)
    if rank == 0:
        logger.info(init_message)

<<<<<<< HEAD
=======
    #get_timestep = partial(get_sim_timestep, discr=discr, t=current_t,
                   #        dt=current_dt, cfl=current_cfl, eos=eos,
                    #       t_final=t_final, constant_cfl=constant_cfl)

>>>>>>> 3303d37a
    def my_rhs(t, state):
        # check for some troublesome output types

        return (ns_operator(discr, cv= state, t=t,boundaries=boundaries, eos=eos))
    def my_write_viz(step, t, dt, state, dv=None,  ts_field=None):
        if dv is None:
            dv = eos.dependent_vars(state)
        if ts_field is None:
            ts_field, cfl, dt = my_get_timestep(t, dt, state)
            #t except MyRuntimeError:
            #if rank == 0:
             #   logger.info("Errors detected; attempting graceful exit.")
            #my_write_viz(step=step, t=t, dt=dt, state=state)
            #my_write_restart(step=step, t=t, state=state)
            #raises_field, cfl, dt = my_get_timestep(t, dt, state)

        viz_fields = [("cv", state),
                      ("dv", dv),
                      ("dt" if constant_cfl else "cfl", ts_field)]
        write_visfile(discr, viz_fields, visualizer, vizname=vizname,
                      step=step, t=t, overwrite=True)

    def my_write_restart(step, t, state):
        rst_fname = snapshot_pattern.format(cname=casename, step=step, rank=rank)
        if rst_fname != restart_file:
            rst_data = {
                "local_mesh": local_mesh,
                "state": state,
                "t": t,
                "step": step,
                "order": order,
                "global_nelements": global_nelements,
                "num_parts": nparts
            }
            write_restart_file(actx, rst_data, rst_fname, comm)

    def my_health_check(dv):
        health_error = False
        if check_naninf_local(discr, "vol", dv.pressure):
            health_error = True
            logger.info(f"{rank=}: NANs/Infs in pressure data.")

        if check_range_local(discr, "vol", dv.pressure, 1e-1, 2e6):
            health_error = True
            logger.info(f"{rank=}: Pressure range violation.")

        return health_error

    def my_get_timestep(t, dt, state):
        t_remaining = max(0, t_final - t)
        if constant_cfl:
            from mirgecom.viscous import get_viscous_timestep
            ts_field = current_cfl * get_viscous_timestep(discr, eos=eos, cv=state)
            from grudge.op import nodal_min
            dt = nodal_min(discr, "vol", ts_field)
            cfl = current_cfl
        else:
            from mirgecom.viscous import get_viscous_cfl
            ts_field = get_viscous_cfl(discr, eos=eos, dt=dt, cv=state)
            from grudge.op import nodal_max
            cfl = nodal_max(discr, "vol", ts_field)

<<<<<<< HEAD
    def my_get_timestep(t, dt, state):
        t_remaining = max(0, t_final - t)
        if constant_cfl:
            from mirgecom.viscous import get_viscous_timestep
            ts_field = current_cfl * get_viscous_timestep(discr, eos=eos, cv=state)
            from grudge.op import nodal_min
            dt = nodal_min(discr, "vol", ts_field)
            cfl = current_cfl
        else:
            from mirgecom.viscous import get_viscous_cfl
            ts_field = get_viscous_cfl(discr, eos=eos, dt=dt, cv=state)
            from grudge.op import nodal_max
            cfl = nodal_max(discr, "vol", ts_field)

        return ts_field, cfl, min(t_remaining, dt)

    def my_pre_step(step, t, dt, state):
        dt = current_dt
        if logmgr:
            logmgr.tick_before()

        ts_field, cfl, dt = my_get_timestep(t, dt, state)
        log_cfl.set_quantity(cfl)

        my_checkpoint(step, t, dt, state)
        return state, dt

    def my_post_step(step, t, dt, state):
        if logmgr:
=======
        return ts_field, cfl, min(t_remaining, dt)

    def my_pre_step(step, t, dt, state):
       try:
          dv = None
       	  dt = current_dt
          if logmgr:
              	logmgr.tick_before()
          #dt = get_sim_timestep(discr, state, t, dt, current_cfl, eos,
           #                       t_final, constant_cfl)

          my_checkpoint(step, t, dt, state)
       except MyRuntimeError:
          if rank == 0:
                logger.info("Errors detected; attempting graceful exit.")
          my_write_viz(step=step, t=t, dt=dt, state=state)
          my_write_restart(step=step, t=t, state=state)
          raise
       return state, dt

    def my_post_step(step, t, dt, state):
       # dt = current_dt
       if logmgr:
>>>>>>> 3303d37a
            set_dt(logmgr, dt)
            set_sim_state(logmgr, dim, state, eos)
            logmgr.tick_after()
       return state, dt

    def my_checkpoint(step, t, dt, state, force=False):
        dv = None
        do_health = force or check_step(step, nhealth) and step > 0
        do_viz = force or check_step(step, nviz)
        do_restart = force or check_step(step, nrestart)

        if  do_health:
            dv = eos.dependent_vars(state)
            from mirgecom.simutil import allsync
            health_errors = allsync(my_health_check(dv), comm,
                                        op=MPI.LOR)
            if health_errors:
                    if rank == 0:
                        logger.info("Fluid solution failed health check.")
                    raise MyRuntimeError("Failed simulation health check.")

        if do_restart:
            my_write_restart(step=step,t=t,state=state)

        
        if do_viz:
            if dv is None:
                    dv = eos.dependent_vars(state)
            my_write_viz(step=step, t=t, dt=dt, state=state, dv=dv)

    if rank == 0:
        logging.info("Stepping.")
    current_dt = get_sim_timestep(discr, current_state, current_t, current_dt,
                                  current_cfl, eos, t_final, constant_cfl)

    (current_step, current_t, current_state) = \
        advance_state(rhs=my_rhs, timestepper=timestepper,
                      pre_step_callback=my_pre_step,
<<<<<<< HEAD
                      post_step_callback=my_post_step,
                      state=current_state, dt=current_dt,
=======
                      post_step_callback=my_post_step, state=current_state,
>>>>>>> 3303d37a
                      t_final=t_final, t=current_t, istep=current_step)

    if rank == 0:
        logger.info("Checkpointing final state ...")
    final_dv = eos.dependent_vars(current_state)
    final_dt = get_sim_timestep(discr, current_state, current_t, current_dt,
                                current_cfl, eos, t_final, constant_cfl)
    my_write_viz(step=current_step, t=current_t, dt=final_dt, state=current_state,
                 dv=final_dv)
    my_write_restart(step=current_step, t=current_t, state=current_state)
    #my_checkpoint(current_step, t=current_t,
     #             dt=(current_t - checkpoint_t),
      #            state=current_state, force = True)

    #if current_t - t_final < 0:
        #raise ValueError("Simulation exited abnormally")

    if logmgr:
        logmgr.close()
    elif use_profiling:
        print(actx.tabulate_profiling_data())



    
    exit()


if __name__ == "__main__":
    import sys
    
    logging.basicConfig(format="%(message)s", level=logging.INFO)

    import argparse
    parser = argparse.ArgumentParser(description="MIRGE-Com Flat Plate Flow Driver")
    parser.add_argument('-r', '--restart_file',  type=ascii, 
                        dest='restart_file', nargs='?', action='store', 
                        help='simulation restart file')
    parser.add_argument('-i', '--input_file',  type=ascii,
                        dest='input_file', nargs='?', action='store',
                        help='simulation config file')
    parser.add_argument('-c', '--casename',  type=ascii,
                        dest='casename', nargs='?', action='store',
                        help='simulation case name')
    parser.add_argument("--profile", action="store_true", default=False,
        help="enable kernel profiling [OFF]")
    parser.add_argument("--log", action="store_true", default=True,
        help="enable logging profiling [ON]")
    parser.add_argument("--lazy", action="store_true", default=False,
        help="enable lazy evaluation [OFF]")

    args = parser.parse_args()

 # for writing output
    casename = "plate"
    if(args.casename):
        print(f"Custom casename {args.casename}")
        casename = (args.casename).replace("'","")
    else:
        print(f"Default casename {casename}")

    #snapshot_pattern="{casename}-{step:06d}-{rank:04d}.pkl"
    #restart_step=None
   # if(args.restart_file):
        #print(f"Restarting from file {args.restart_file}")
        #restart_step = int(args.restart_file.split('-')[1])
        #print(f"step {restart_step}")
    #print(f"step {restart_step}")
    restart_file = None
    if args.restart_file:
        restart_file = (args.restart_file).replace("'", "")
        print(f"Restarting from file: {restart_file}")

    input_file=None
    if(args.input_file):
        input_file = (args.input_file).replace("'","")
        print(f"Reading user input from {input_file}")
    else:
        print("No user input file, using default values")
    print(f"Running {sys.argv[0]}\n")
<<<<<<< HEAD
    main(restart_step=restart_step, snapshot_pattern=snapshot_pattern,
         use_profiling=args.profile, use_lazy_eval=args.lazy, use_logmgr=args.log,
         user_input_file=input_file)
=======
    #main(restart_step=restart_step, snapshot_pattern=snapshot_pattern,
     #    use_profiling=args.profile, use_lazy_eval=args.lazy, use_logmgr=args.log)
    main(restart_file=restart_file,
         user_input_file=input_file,
         use_profiling=args.profile,
         use_lazy_eval=args.lazy,
         use_logmgr=args.log)
>>>>>>> 3303d37a

# vim: foldmethod=marker<|MERGE_RESOLUTION|>--- conflicted
+++ resolved
@@ -41,7 +41,7 @@
 from pytools.obj_array import ( 
     obj_array_vectorize, make_obj_array
 )
-#import pickle
+import pickle
 
 from grudge.dof_desc import DTAG_BOUNDARY
 from meshmode.array_context import (
@@ -73,11 +73,8 @@
     generate_and_distribute_mesh,
     write_visfile 
 )
-<<<<<<< HEAD
 from mirgecom.restart import write_restart_file
-=======
-
->>>>>>> 3303d37a
+
 
 from mirgecom.io import make_init_message
 from mirgecom.mpi import mpi_entry_point
@@ -101,11 +98,9 @@
 from mirgecom.eos import IdealSingleGas
 from mirgecom.transport import SimpleTransport
 
-<<<<<<< HEAD
+
 from logpyle import IntervalTimer, LogQuantity, set_dt
-=======
-from logpyle import IntervalTimer, set_dt
->>>>>>> 3303d37a
+
 
 from mirgecom.euler import extract_vars_for_logging, units_for_logging
 from mirgecom.logging_quantities import (initialize_logmgr,
@@ -113,16 +108,6 @@
     logmgr_set_time, LogUserQuantity, set_sim_state)
 logger = logging.getLogger(__name__)
 
-
-<<<<<<< HEAD
-=======
-class MyRuntimeError(RuntimeError):
-    """Simple exception to kill the simulation."""
-
-    pass
-
-
->>>>>>> 3303d37a
 @mpi_entry_point
 def main(ctx_factory=cl.create_some_context, casename = "plate", user_input_file = None, restart_file=None,use_profiling=False, use_logmgr=False, use_lazy_eval=False):
 
@@ -131,11 +116,9 @@
     rank = comm.Get_rank()
     nparts = comm.Get_size()
 
-<<<<<<< HEAD
+
     if restart_name is None:
         restart_name=casename
-=======
->>>>>>> 3303d37a
 
     logmgr = initialize_logmgr(use_logmgr, filename=(f"{casename}.sqlite"),
         mode="wo", mpi_comm=comm)
@@ -152,10 +135,6 @@
     else:
         queue = cl.CommandQueue(cl_ctx)
         if use_lazy_eval:
-<<<<<<< HEAD
-=======
-            from meshmode.array_context import PytatoPyOpenCLArrayContext
->>>>>>> 3303d37a
             actx = PytatoPyOpenCLArrayContext(queue)
         else:
             actx = PyOpenCLArrayContext(queue,
@@ -231,20 +210,14 @@
       #  with open(snapshot_pattern.format(casename=casename, step=restart_step, rank=rank), "rb") as f:
        #     restart_data = pickle.load(f)
 
-<<<<<<< HEAD
         local_mesh = restart_data["local_mesh"]
         local_nelements = local_mesh.nelements
         global_nelements = restart_data["global_nelements"]
         current_step = restart_data["step"]
         current_t = restart_data["t"]
         restart_order = int(restart_data["order"])
-=======
-        #local_mesh = restart_data["local_mesh"]
-        #local_nelements = local_mesh.nelements
-        #global_nelements = restart_data["global_nelements"]
->>>>>>> 3303d37a
-
-        #assert comm.Get_size() == restart_data["num_parts"]
+
+        assert comm.Get_size() == restart_data["num_parts"]
 
 
     #nviz = 500
@@ -583,11 +556,8 @@
         vis_timer = IntervalTimer("t_vis", "Time spent visualizing")
         logmgr.add_quantity(vis_timer)
 
-<<<<<<< HEAD
+
     visualizer = make_visualizer(discr, order)
-=======
-    visualizer = make_visualizer(discr)
->>>>>>> 3303d37a
     initname = "plate"
     eosname = eos.__class__.__name__
     init_message = make_init_message(dim=dim, order=order,
@@ -602,13 +572,6 @@
     if rank == 0:
         logger.info(init_message)
 
-<<<<<<< HEAD
-=======
-    #get_timestep = partial(get_sim_timestep, discr=discr, t=current_t,
-                   #        dt=current_dt, cfl=current_cfl, eos=eos,
-                    #       t_final=t_final, constant_cfl=constant_cfl)
-
->>>>>>> 3303d37a
     def my_rhs(t, state):
         # check for some troublesome output types
 
@@ -671,7 +634,6 @@
             from grudge.op import nodal_max
             cfl = nodal_max(discr, "vol", ts_field)
 
-<<<<<<< HEAD
     def my_get_timestep(t, dt, state):
         t_remaining = max(0, t_final - t)
         if constant_cfl:
@@ -701,31 +663,6 @@
 
     def my_post_step(step, t, dt, state):
         if logmgr:
-=======
-        return ts_field, cfl, min(t_remaining, dt)
-
-    def my_pre_step(step, t, dt, state):
-       try:
-          dv = None
-       	  dt = current_dt
-          if logmgr:
-              	logmgr.tick_before()
-          #dt = get_sim_timestep(discr, state, t, dt, current_cfl, eos,
-           #                       t_final, constant_cfl)
-
-          my_checkpoint(step, t, dt, state)
-       except MyRuntimeError:
-          if rank == 0:
-                logger.info("Errors detected; attempting graceful exit.")
-          my_write_viz(step=step, t=t, dt=dt, state=state)
-          my_write_restart(step=step, t=t, state=state)
-          raise
-       return state, dt
-
-    def my_post_step(step, t, dt, state):
-       # dt = current_dt
-       if logmgr:
->>>>>>> 3303d37a
             set_dt(logmgr, dt)
             set_sim_state(logmgr, dim, state, eos)
             logmgr.tick_after()
@@ -764,12 +701,8 @@
     (current_step, current_t, current_state) = \
         advance_state(rhs=my_rhs, timestepper=timestepper,
                       pre_step_callback=my_pre_step,
-<<<<<<< HEAD
                       post_step_callback=my_post_step,
                       state=current_state, dt=current_dt,
-=======
-                      post_step_callback=my_post_step, state=current_state,
->>>>>>> 3303d37a
                       t_final=t_final, t=current_t, istep=current_step)
 
     if rank == 0:
@@ -850,11 +783,7 @@
     else:
         print("No user input file, using default values")
     print(f"Running {sys.argv[0]}\n")
-<<<<<<< HEAD
-    main(restart_step=restart_step, snapshot_pattern=snapshot_pattern,
-         use_profiling=args.profile, use_lazy_eval=args.lazy, use_logmgr=args.log,
-         user_input_file=input_file)
-=======
+    
     #main(restart_step=restart_step, snapshot_pattern=snapshot_pattern,
      #    use_profiling=args.profile, use_lazy_eval=args.lazy, use_logmgr=args.log)
     main(restart_file=restart_file,
@@ -862,6 +791,5 @@
          use_profiling=args.profile,
          use_lazy_eval=args.lazy,
          use_logmgr=args.log)
->>>>>>> 3303d37a
 
 # vim: foldmethod=marker